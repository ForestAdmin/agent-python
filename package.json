--- conflicted
+++ resolved
@@ -1,10 +1,6 @@
 {
   "name": "agent-python",
-<<<<<<< HEAD
-  "version": "1.3.0-beta.17",
-=======
   "version": "1.3.1",
->>>>>>> b2235f4d
   "description": "The official Python liana for Forest.",
   "repository": {
     "type": "git",
