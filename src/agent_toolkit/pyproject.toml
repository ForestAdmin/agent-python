[build-system]
requires = [ "poetry-core",]
build-backend = "poetry.core.masonry.api"

[tool.poetry]
name = "forestadmin-agent-toolkit"
<<<<<<< HEAD
version = "1.2.0-beta.5"
=======
version = "1.2.0"
>>>>>>> 589dffaa
description = ""
authors = [ "Valentin Monté <valentinm@forestadmin.com>", "Julien Barreau <julien.barreau@forestadmin.com>",]
readme = "README.md"
[[tool.poetry.packages]]
include = "forestadmin"

[tool.poetry.dependencies]
python = ">=3.8,<3.13"
typing-extensions = ">=4.2.0, <5.0"
tzdata = "~2022.6"
aiohttp = "~=3.8"
oic = "~=1.4"
python-jose = ">=3.3, <4.0"
cachetools = "~=5.2"
marshmallow-jsonapi = ">=0.24.0, <1.0"
sseclient-py = "^1.5"
<<<<<<< HEAD
forestadmin-datasource-toolkit = "1.2.0-beta.5"
=======
forestadmin-datasource-toolkit = "1.2.0"
>>>>>>> 589dffaa
[[tool.poetry.dependencies.pandas]]
version = ">=1.4.0"
python = ">=3.8"

[tool.poetry.dependencies."backports.zoneinfo"]
version = "~0.2.1"
python = "<3.9"
extras = [ "tzdata",]

[tool.poetry.group.test]
optional = true

[tool.poetry.group.linter]
optional = true

[tool.poetry.group.formatter]
optional = true

[tool.poetry.group.sorter]
optional = true

[tool.poetry.group.test.dependencies]
pytest = "~=7.1"
pytest-asyncio = "~=0.18"
coverage = "~=6.5"
freezegun = "~=1.2.0"
pytest-cov = "^4.0.0"

[tool.poetry.group.linter.dependencies]
[[tool.poetry.group.linter.dependencies.flake8]]
version = "~=5.0"
python = "<3.8.1"

[[tool.poetry.group.linter.dependencies.flake8]]
version = "~=6.0"
python = ">=3.8.1"

[tool.poetry.group.formatter.dependencies]
black = "~=22.10"

[tool.poetry.group.sorter.dependencies]
isort = "~=3.6"

[tool.poetry.group.test.dependencies.forestadmin-datasource-toolkit]
path = "../datasource_toolkit"
develop = true<|MERGE_RESOLUTION|>--- conflicted
+++ resolved
@@ -4,11 +4,7 @@
 
 [tool.poetry]
 name = "forestadmin-agent-toolkit"
-<<<<<<< HEAD
-version = "1.2.0-beta.5"
-=======
 version = "1.2.0"
->>>>>>> 589dffaa
 description = ""
 authors = [ "Valentin Monté <valentinm@forestadmin.com>", "Julien Barreau <julien.barreau@forestadmin.com>",]
 readme = "README.md"
@@ -25,11 +21,7 @@
 cachetools = "~=5.2"
 marshmallow-jsonapi = ">=0.24.0, <1.0"
 sseclient-py = "^1.5"
-<<<<<<< HEAD
-forestadmin-datasource-toolkit = "1.2.0-beta.5"
-=======
 forestadmin-datasource-toolkit = "1.2.0"
->>>>>>> 589dffaa
 [[tool.poetry.dependencies.pandas]]
 version = ">=1.4.0"
 python = ">=3.8"
