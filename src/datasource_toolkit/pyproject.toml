[build-system]
requires = [ "poetry-core",]
build-backend = "poetry.core.masonry.api"

[tool.poetry]
name = "forestadmin-datasource-toolkit"
<<<<<<< HEAD
version = "1.3.0-beta.17"
description = "datasource toolkit for forestadmin python agent"
=======
version = "1.3.1"
description = ""
>>>>>>> b2235f4d
authors = [ "Valentin Monté <valentinm@forestadmin.com>", "Julien Barreau <julien.barreau@forestadmin.com>",]
readme = "README.md"
repository = "https://github.com/ForestAdmin/agent-python"
documentation = "https://docs.forestadmin.com/developer-guide-agents-python/"
homepage = "https://www.forestadmin.com"
[[tool.poetry.packages]]
include = "forestadmin"

[tool.poetry.dependencies]
python = ">=3.8,<3.13"
typing-extensions = "~=4.2"
tzdata = "~=2022.6"
pandas = ">=1.4.0"
filetype = "^1.0.0"

[tool.poetry.dependencies."backports.zoneinfo"]
version = "~=0.2.1"
python = "<3.9"
extras = [ "tzdata",]

[tool.poetry.group.test]
optional = true

[tool.poetry.group.linter]
optional = true

[tool.poetry.group.formatter]
optional = true

[tool.poetry.group.sorter]
optional = true

[tool.poetry.group.test.dependencies]
pytest = "~=7.1"
pytest-asyncio = "~=0.18"
coverage = "~=6.5"
freezegun = "~=1.2.0"
pytest-cov = "^4.0.0"

[tool.poetry.group.linter.dependencies]
[[tool.poetry.group.linter.dependencies.flake8]]
version = "~=5.0"
python = "<3.8.1"

[[tool.poetry.group.linter.dependencies.flake8]]
version = "~=6.0"
python = ">=3.8.1"

[tool.poetry.group.formatter.dependencies]
black = "~=22.10"

[tool.poetry.group.sorter.dependencies]
isort = "~=3.6"

[tool.poetry.group.test.dependencies.forestadmin-agent-toolkit]
path = "../agent_toolkit"
develop = true<|MERGE_RESOLUTION|>--- conflicted
+++ resolved
@@ -4,13 +4,8 @@
 
 [tool.poetry]
 name = "forestadmin-datasource-toolkit"
-<<<<<<< HEAD
-version = "1.3.0-beta.17"
 description = "datasource toolkit for forestadmin python agent"
-=======
 version = "1.3.1"
-description = ""
->>>>>>> b2235f4d
 authors = [ "Valentin Monté <valentinm@forestadmin.com>", "Julien Barreau <julien.barreau@forestadmin.com>",]
 readme = "README.md"
 repository = "https://github.com/ForestAdmin/agent-python"
