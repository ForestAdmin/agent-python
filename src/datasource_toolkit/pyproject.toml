[build-system]
requires = [ "poetry-core",]
build-backend = "poetry.core.masonry.api"

[tool.poetry]
name = "forestadmin-datasource-toolkit"
<<<<<<< HEAD
version = "1.2.0-beta.5"
=======
version = "1.2.0"
>>>>>>> 589dffaa
description = ""
authors = [ "Valentin Monté <valentinm@forestadmin.com>", "Julien Barreau <julien.barreau@forestadmin.com>",]
readme = "README.md"
[[tool.poetry.packages]]
include = "forestadmin"

[tool.poetry.dependencies]
python = ">=3.8,<3.13"
typing-extensions = "~=4.2"
tzdata = "~=2022.6"
pandas = ">=1.4.0"
filetype = "^1.0.0"

[tool.poetry.dependencies."backports.zoneinfo"]
version = "~=0.2.1"
python = "<3.9"
extras = [ "tzdata",]

[tool.poetry.group.test]
optional = true

[tool.poetry.group.linter]
optional = true

[tool.poetry.group.formatter]
optional = true

[tool.poetry.group.sorter]
optional = true

[tool.poetry.group.test.dependencies]
pytest = "~=7.1"
pytest-asyncio = "~=0.18"
coverage = "~=6.5"
freezegun = "~=1.2.0"
pytest-cov = "^4.0.0"

[tool.poetry.group.linter.dependencies]
[[tool.poetry.group.linter.dependencies.flake8]]
version = "~=5.0"
python = "<3.8.1"

[[tool.poetry.group.linter.dependencies.flake8]]
version = "~=6.0"
python = ">=3.8.1"

[tool.poetry.group.formatter.dependencies]
black = "~=22.10"

[tool.poetry.group.sorter.dependencies]
isort = "~=3.6"

[tool.poetry.group.test.dependencies.forestadmin-agent-toolkit]
path = "../agent_toolkit"
develop = true<|MERGE_RESOLUTION|>--- conflicted
+++ resolved
@@ -4,11 +4,7 @@
 
 [tool.poetry]
 name = "forestadmin-datasource-toolkit"
-<<<<<<< HEAD
-version = "1.2.0-beta.5"
-=======
 version = "1.2.0"
->>>>>>> 589dffaa
 description = ""
 authors = [ "Valentin Monté <valentinm@forestadmin.com>", "Julien Barreau <julien.barreau@forestadmin.com>",]
 readme = "README.md"
